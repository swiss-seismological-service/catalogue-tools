--- conflicted
+++ resolved
@@ -101,7 +101,6 @@
     ax.set_yscale('log')
     ax.set_xlabel('Magnitude')
     ax.set_ylabel('N')
-<<<<<<< HEAD
     return ax
 
 
@@ -110,7 +109,6 @@
     ax: Optional[plt.Axes] = None,
     mcs: Optional[np.ndarray] = np.array([0]),
     delta_m: Optional[float] = 0.1,
-    step: Optional[float] = 86400
 ) -> plt.Axes:
     """
     Plots cumulative count of earthquakes in given catalog above given Mc
@@ -123,7 +121,6 @@
         mcs: the list of completeness magnitudes for which we show lines
              on the plot
         delta_m: binning precision of the magnitudes
-        step: histogram bin size, expressed in seconds, default: 1 day
 
     Returns:
         ax that was plotted on
@@ -197,8 +194,6 @@
     ax.set_xlabel("time")
     ax.set_ylabel("magnitude")
     return ax
-=======
-
 
 def dot_size(magnitudes, smallest=10, largest=200, interpolation_power=1):
     """Compute dot sizes proportional to a given array of magnitudes.
@@ -238,5 +233,4 @@
     mag_powered = np.power(mag_norm, interpolation_power)
     sizes = mag_powered * (largest - smallest) + smallest
 
-    return sizes
->>>>>>> 886412a7
+    return sizes